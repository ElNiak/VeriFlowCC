[project]
name = "verifflowcc"
version = "0.1.0"
description = "Verification Flow Command Center - AI-driven V-Model development pipeline"
readme = "README.md"
requires-python = ">=3.10"
license = {text = "MIT"}
authors = [
    {name = "VeriFlowCC Team", email = "team@verifflowcc.ai"}
]
dependencies = [
    "anthropic>=0.25.0",
    "typer>=0.12.0",
    "rich>=13.7.0",
    "pydantic>=2.7.0",
    "jinja2>=3.1.3",
    "gitpython>=3.1.40",
    "pyyaml>=6.0.1",
]

[project.optional-dependencies]
dev = [
    "pytest>=8.2.0",
    "pytest-asyncio>=0.23.0",
    "pytest-cov>=5.0.0",
    "ruff>=0.5.0",
    "pre-commit>=3.7.0",
    "mypy>=1.10.0",
    "types-pyyaml>=6.0.12",
    "types-jinja2>=2.11.9",
]

[project.scripts]
verifflowcc = "verifflowcc.cli:main"

[build-system]
requires = ["hatchling"]
build-backend = "hatchling.build"

[tool.uv]
dev-dependencies = [
    "pytest>=8.2.0",
    "pytest-asyncio>=0.23.0",
    "pytest-cov>=5.0.0",
    "ruff>=0.5.0",
    "pre-commit>=3.7.0",
    "mypy>=1.10.0",
    "types-pyyaml>=6.0.12",
    "types-jinja2>=2.11.9",
]

<<<<<<< HEAD
[tool.ruff]
target-version = "py310"
line-length = 100
src = ["verifflowcc", "tests"]
exclude = [".claude"]

[tool.ruff.lint]
select = [
    "E",   # pycodestyle errors
    "W",   # pycodestyle warnings
    "F",   # pyflakes
    "I",   # isort
    "B",   # flake8-bugbear
    "C4",  # flake8-comprehensions
    "UP",  # pyupgrade
    "S",   # flake8-bandit (security)
    "N",   # pep8-naming
    "TID", # flake8-tidy-imports
    "PTH", # flake8-use-pathlib
    "TCH", # flake8-type-checking
    "RUF", # Ruff-specific rules
]
ignore = ["S101"]  # Allow assert in tests

[tool.ruff.format]
quote-style = "double"
indent-style = "space"
line-ending = "auto"

[tool.ruff.lint.per-file-ignores]
"tests/*" = ["S101"]  # Allow assert in tests
"verifflowcc/cli.py" = ["B008"]  # Allow function calls in defaults (Typer pattern)
"verifflowcc/prompts/__init__.py" = ["S701"]  # Not rendering HTML, autoescape not needed
=======
# Ruff configuration moved to ruff.toml to avoid validate-pyproject schema issues
# See: https://github.com/astral-sh/ruff/issues/11880
>>>>>>> 3c5910d9

[tool.mypy]
python_version = "3.10"
warn_return_any = true
warn_unused_configs = true
disallow_untyped_defs = true
disallow_any_unimported = false
no_implicit_optional = true
warn_redundant_casts = true
warn_unused_ignores = true
warn_no_return = true
check_untyped_defs = true
exclude = [".claude"]

[tool.pytest.ini_options]
minversion = "8.0"
testpaths = ["tests"]
pythonpath = ["."]
addopts = "-ra -v --cov=verifflowcc --cov-report=term-missing"
asyncio_mode = "auto"<|MERGE_RESOLUTION|>--- conflicted
+++ resolved
@@ -25,7 +25,7 @@
     "pytest-cov>=5.0.0",
     "ruff>=0.5.0",
     "pre-commit>=3.7.0",
-    "mypy>=1.10.0",
+    "mypy>=1.10.0", # TODO: avoid compiling the library
     "types-pyyaml>=6.0.12",
     "types-jinja2>=2.11.9",
 ]
@@ -49,44 +49,8 @@
     "types-jinja2>=2.11.9",
 ]
 
-<<<<<<< HEAD
-[tool.ruff]
-target-version = "py310"
-line-length = 100
-src = ["verifflowcc", "tests"]
-exclude = [".claude"]
-
-[tool.ruff.lint]
-select = [
-    "E",   # pycodestyle errors
-    "W",   # pycodestyle warnings
-    "F",   # pyflakes
-    "I",   # isort
-    "B",   # flake8-bugbear
-    "C4",  # flake8-comprehensions
-    "UP",  # pyupgrade
-    "S",   # flake8-bandit (security)
-    "N",   # pep8-naming
-    "TID", # flake8-tidy-imports
-    "PTH", # flake8-use-pathlib
-    "TCH", # flake8-type-checking
-    "RUF", # Ruff-specific rules
-]
-ignore = ["S101"]  # Allow assert in tests
-
-[tool.ruff.format]
-quote-style = "double"
-indent-style = "space"
-line-ending = "auto"
-
-[tool.ruff.lint.per-file-ignores]
-"tests/*" = ["S101"]  # Allow assert in tests
-"verifflowcc/cli.py" = ["B008"]  # Allow function calls in defaults (Typer pattern)
-"verifflowcc/prompts/__init__.py" = ["S701"]  # Not rendering HTML, autoescape not needed
-=======
 # Ruff configuration moved to ruff.toml to avoid validate-pyproject schema issues
 # See: https://github.com/astral-sh/ruff/issues/11880
->>>>>>> 3c5910d9
 
 [tool.mypy]
 python_version = "3.10"
