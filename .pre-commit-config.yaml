--- conflicted
+++ resolved
@@ -6,14 +6,11 @@
   python: python3.10
 
 fail_fast: true
-<<<<<<< HEAD
 
 # Exclude .claude directory from all hooks
 exclude: '^\.claude/'
 
 # TODO: add check Check for placeholders + no mock
-=======
->>>>>>> 3c5910d9
 
 repos:
   - repo: https://github.com/pre-commit/pre-commit-hooks
@@ -48,13 +45,16 @@
       - id: ruff-format
         name: "🐍 python · Format with Ruff"
 
-  - repo: https://github.com/pre-commit/mirrors-mypy
-    rev: v1.10.0
+  - repo: local
     hooks:
       - id: mypy
         name: "🐍 python · Type check with Mypy"
-        additional_dependencies: [types-pyyaml, types-jinja2]
-        args: [--ignore-missing-imports, --no-strict-optional]
+        entry: uv run mypy
+        language: system
+        types: [python]
+        args: [--ignore-missing-imports, --no-strict-optional, --no-incremental, --cache-dir=/dev/null]
+        require_serial: true
+        pass_filenames: true
 
   - repo: https://github.com/abravalheri/validate-pyproject
     rev: v0.23
